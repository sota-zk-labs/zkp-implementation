use crate::types::G1Point;

/// Commitment contains result
#[derive(Debug, Clone, PartialEq, Eq)]
pub struct KzgCommitment(pub G1Point);

impl KzgCommitment {
    /// A reference to the inner `G1Point` contained within the commitment.
    pub fn inner(&self) -> &G1Point {
        &self.0
    }
}

#[cfg(test)]
mod tests {
    use std::ops::Mul;

    use crate::commitment::KzgCommitment;
    use crate::opening::KzgOpening;
    use ark_bls12_381::Fr;
    use ark_ec::{AffineRepr, CurveGroup};
    use ark_ff::One;
    use ark_poly::{DenseUVPolynomial, Polynomial};
    use rand::rngs::StdRng;
    use rand::{Rng, SeedableRng};

    use crate::commitment::KzgCommitment;
    use crate::opening::KzgOpening;
    use crate::scheme::KzgScheme;
    use crate::srs::Srs;
    use crate::types::{G1Point, Poly};

    #[test]
    /// Tests the commitment functionality in the KZG scheme.
    ///
    /// This test verifies the correctness of committing to a polynomial,
    /// opening the commitment, and verifying the opening.
    fn commit() {
        let secret = Fr::from(2);
        let srs = Srs::new_from_secret(secret, 10);
        let scheme = KzgScheme::new(srs);
        let poly = Poly::from_coefficients_slice(&[1.into(), 2.into(), 3.into()]);
        let commitment = scheme.commit(&poly);
        let d = Fr::one();

        assert_eq!(poly.evaluate(&d), 6.into());

        assert_eq!(
            commitment.0,
            G1Point::generator()
                .mul(poly.evaluate(&secret))
                .into_affine()
        );
        let opening = scheme.open(poly, d);
        assert!(scheme.verify(&commitment, &opening, d));
    }

    #[test]
    /// Tests the scalar multiplication of commitments.
    ///
    /// This test validates the correctness of scalar multiplying a commitment
    /// by a factor in the KZG scheme.
    fn scalar_mul() {
        let srs = Srs::new(5);
        let scheme = KzgScheme::new(srs);
        let coeffs = [1, 2, 3, 4, 5].map(Fr::from);
        let poly = Poly::from_coefficients_slice(&coeffs);
        let commit1 = scheme.commit(&poly);
        let factor = Fr::from(9);
        let poly2 = poly.mul(factor);
        let commit2 = scheme.commit(&poly2);
        assert_eq!(commit1 * factor, commit2);
    }

    #[test]
    /// Tests the aggregation of commitments.
    ///
    /// This test validates the correctness of aggregating multiple commitments
    /// by a random challenge
    fn aggregate_commitments() {
        let srs = Srs::new(5);
        let scheme = KzgScheme::new(srs);
        let f1 = Poly::from_coefficients_slice(&[1, 2, 3, 4, 5].map(Fr::from));
        let f2 = Poly::from_coefficients_slice(&[1, 2, 3, 4, 8].map(Fr::from));
        let c1 = scheme.commit(&f1);
        let c2 = scheme.commit(&f2);
        let challenge: u128 = StdRng::from_entropy().gen();
        let challenge = Fr::from(challenge);
        let batch = KzgScheme::aggregate_commitments(&vec![&c1, &c2], &challenge);
        assert_eq!(batch.0, c1.0 + c2.0 * challenge);
    }

    #[test]
    /// Tests the batching of verifications.
    ///
    /// This test validates the correctness of verifying multiple proofs
    fn batch_verify() {
        let srs = Srs::new(5);
        let scheme = KzgScheme::new(srs);
        let f1 = Poly::from_coefficients_slice(&[1, 2, 3, 4, 5].map(Fr::from));
        let f2 = Poly::from_coefficients_slice(&[1, 8, 3, 4, 8].map(Fr::from));
        let f3 = Poly::from_coefficients_slice(&[12, 8, 3, 9, 8].map(Fr::from));
        let f4 = Poly::from_coefficients_slice(&[95, 8, 0, 9, 8].map(Fr::from));
        let f5 = Poly::from_coefficients_slice(&[12, 0, 3, 9, 0].map(Fr::from));
        let f: Vec<Poly> = vec![f1, f2, f3, f4, f5];
        let z = [
            Fr::from(12),
            Fr::from(4),
            Fr::from(2003),
            Fr::from(13),
            Fr::from(9),
        ];
        let openings: Vec<KzgOpening> = f
            .iter()
            .zip(z)
            .map(|(f_i, z_i)| scheme.open(f_i.clone(), z_i))
            .collect();
        let c: Vec<KzgCommitment> = f.iter().map(|f_i| scheme.commit(f_i)).collect();
<<<<<<< HEAD
        assert!(scheme.batch_verify(c.as_slice(), &z, &openings));
=======
        let mut rng = StdRng::from_entropy();
        assert!(scheme.batch_verify(c.as_slice(), &z, &openings, &mut rng));
>>>>>>> f2435a22
    }
}<|MERGE_RESOLUTION|>--- conflicted
+++ resolved
@@ -15,8 +15,6 @@
 mod tests {
     use std::ops::Mul;
 
-    use crate::commitment::KzgCommitment;
-    use crate::opening::KzgOpening;
     use ark_bls12_381::Fr;
     use ark_ec::{AffineRepr, CurveGroup};
     use ark_ff::One;
@@ -116,11 +114,7 @@
             .map(|(f_i, z_i)| scheme.open(f_i.clone(), z_i))
             .collect();
         let c: Vec<KzgCommitment> = f.iter().map(|f_i| scheme.commit(f_i)).collect();
-<<<<<<< HEAD
-        assert!(scheme.batch_verify(c.as_slice(), &z, &openings));
-=======
         let mut rng = StdRng::from_entropy();
         assert!(scheme.batch_verify(c.as_slice(), &z, &openings, &mut rng));
->>>>>>> f2435a22
     }
 }