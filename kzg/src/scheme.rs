use std::fmt::{Debug, Display};
use std::ops::{Add, Mul, Neg, Sub};

use ark_bls12_381::{Bls12_381, Fr, G1Projective};
use ark_ec::pairing::Pairing;
use ark_ec::short_weierstrass::Affine;
use ark_ec::{AffineRepr, CurveGroup};
use ark_ff::{One, Zero};
use ark_poly::{DenseUVPolynomial, Polynomial};
<<<<<<< HEAD
use rand::rngs::StdRng;
use rand::{Rng, SeedableRng};
=======
use rand::{Rng, RngCore};
>>>>>>> f2435a22

use crate::commitment::KzgCommitment;
use crate::opening::KzgOpening;
use crate::srs::Srs;
use crate::types::{G1Point, Poly};

/// Implements the KZG polynomial commitment scheme.
///
/// The `KzgScheme` struct provides methods for committing to polynomials, opening commitments,
/// and verifying openings.
pub struct KzgScheme(Srs);

impl KzgScheme {
    /// Creates a new instance of `KzgScheme` with the given structured reference string (SRS).
    ///
    /// # Parameters
    ///
    /// - `srs`: The structured reference string (SRS) used in the scheme.
    ///
    /// # Returns
    ///
    /// A new instance of `KzgScheme`.
    pub fn new(srs: Srs) -> Self {
        Self(srs)
    }
}

impl KzgScheme {
    /// Commits to a polynomial using the KZG scheme.
    ///
    /// # Parameters
    ///
    /// - `polynomial`: The polynomial to be committed to.
    ///
    /// # Returns
    ///
    /// The commitment to the polynomial.
    pub fn commit(&self, polynomial: &Poly) -> KzgCommitment {
        let commitment = self.evaluate_in_s(polynomial);
        KzgCommitment(commitment)
    }

    /// Commits to a parameter using the KZG scheme.
    ///
    /// # Parameters
    ///
    /// - `para`: The parameter to be committed to.
    ///
    /// # Returns
    ///
    /// The commitment to the parameter.
    pub fn commit_para(&self, para: Fr) -> KzgCommitment {
        let g1_0 = *self.0.g1_points().first().unwrap();
        let commitment = g1_0.mul(para).into();
        KzgCommitment(commitment)
    }

    fn evaluate_in_s(&self, polynomial: &Poly) -> G1Point {
        let g1_points = self.0.g1_points();
        assert!(g1_points.len() > polynomial.degree());

        let poly = polynomial.coeffs.iter();
        let g1_points = g1_points.into_iter();
        let point: G1Point = poly
            .zip(g1_points)
            .map(|(cof, s)| s.mul(cof).into_affine())
            .reduce(|acc, e| acc.add(e).into_affine())
            .unwrap_or(G1Point::zero());
        point
    }

    /// Opens a commitment at a specified point.
    ///
    /// # Parameters
    ///
    /// - `polynomial`: The polynomial to be opened.
    /// - `z`: The point at which the polynomial is opened.
    ///
    /// # Returns
    ///
    /// The opening at the specified point.
    pub fn open(&self, mut polynomial: Poly, z: impl Into<Fr>) -> KzgOpening {
        let z = z.into();
        let evaluation_at_z = polynomial.evaluate(&z);
        let first = polynomial.coeffs.first_mut().expect("at least 1");
        *first -= evaluation_at_z;
        let root = Poly::from_coefficients_slice(&[-z, 1.into()]);
        let new_poly = &polynomial / &root;
        let opening = self.evaluate_in_s(&new_poly);

        KzgOpening(opening, evaluation_at_z)
    }

    /// Verifies the correctness of an opening.
    ///
    /// # Parameters
    ///
    /// - `commitment`: The commitment to be verified.
    /// - `opening`: The opening to be verified.
    /// - `z`: The point at which the polynomial was opened.
    ///
    /// # Returns
    ///
    /// `true` if the opening is valid, otherwise `false`.
    pub fn verify(
        &self,
        commitment: &KzgCommitment,
        opening: &KzgOpening,
        z: impl Into<Fr> + Debug + Display,
    ) -> bool {
        let y = opening.1;
        let g2s = self.0.g2s();
        let g2 = self.0.g2();
        let a = g2s.sub(g2.mul(z.into()).into_affine());
        let b = commitment.0.sub(G1Point::generator().mul(y).into_affine());
        let pairing1 = Bls12_381::pairing(opening.0, a);
        let pairing2 = Bls12_381::pairing(b, g2);
        pairing1 == pairing2
    }

    /// Aggregates multiple commitments into one commitment using a random challenge
    ///
    /// For some challenge `v`, a list of commitments `(c_0, c_1, ... c_n) `
    ///
    /// We compute the aggregate commitment as `v^0 * c_0 + v^1 * c_1 + ...+ v^n * c_n`
    ///
    /// # Arguments
    ///
    /// * `commitments`: The commitments to be aggregated
    /// * `challenge`: The random challenge
    ///
    /// # Returns
    ///
    /// Aggregated commitment from input commitments
    pub fn aggregate_commitments(
        commitments: &Vec<&KzgCommitment>,
        challenge: &Fr,
    ) -> KzgCommitment {
        let mut pow = Fr::one();
        let mut result = G1Projective::zero();

        for commitment in commitments {
            result += &commitment.0.mul(pow);
            pow *= challenge;
        }

        KzgCommitment(result.into_affine())
    }

    /// Verifies that each proof is a valid proof of evaluation for `commitment_i` at `point_i`.
    ///
    /// This function is implemented according to the protocol on page 13 of the Plonk paper,
    ///
    /// # Arguments
    ///
    /// * `commitments`: The polynomials' commitments that need to be verified
    /// * `points`: The corresponding challenge points
    /// * `openings`: The corresponding open proof for polynomials
    ///
    /// # Returns
    ///
    /// `true` if all proofs is valid, otherwise `false`.
    pub fn batch_verify(
        &self,
        commitments: &[KzgCommitment],
        points: &[Fr],
        openings: &[KzgOpening],
<<<<<<< HEAD
=======
        rng: &mut impl RngCore,
>>>>>>> f2435a22
    ) -> bool {
        assert_eq!(commitments.len(), points.len());
        assert_eq!(openings.len(), points.len());

        let g1 = G1Point::generator();
<<<<<<< HEAD
        let mut rng = StdRng::from_entropy();
=======
>>>>>>> f2435a22
        let mut e_1 = G1Point::zero();
        let mut e_2 = G1Point::zero();

        for ((cm, z), KzgOpening(w, s)) in commitments.iter().zip(points).zip(openings) {
            // cm_i - s_i
            let cm_minus_s = *cm.inner() - g1.mul(s).into_affine();
            // z_i * w_i
            let z_mul_w = *w * z;
            // r'
            let r_prime = Fr::from(rng.gen::<u128>());
            // e_1 += r_prime^i * (cm_i - s_i + z_i * w_i)
            e_1 = Affine::from(e_1 + (cm_minus_s + z_mul_w) * r_prime);

            // e_2 += r_prime^i * w_i;
            e_2 = Affine::from(e_2 + (*w * r_prime));
        }

        // check if e(e_1, [1]_2) = e(e_2, [x]_2)
        Bls12_381::pairing(e_1, self.0.g2()) == Bls12_381::pairing(e_2, self.0.g2s())
    }
}

impl Add for KzgCommitment {
    type Output = Self;

    fn add(self, rhs: Self) -> Self::Output {
        let commitment = self.0 + rhs.0;
        Self(commitment.into())
    }
}

impl Sub for KzgCommitment {
    type Output = Self;

    fn sub(self, rhs: Self) -> Self::Output {
        Self::add(self, -rhs)
    }
}

impl Mul<Fr> for KzgCommitment {
    type Output = Self;

    fn mul(self, rhs: Fr) -> Self::Output {
        let element = self.0.mul(rhs);
        Self(element.into())
    }
}

impl Mul<Fr> for &KzgCommitment {
    type Output = KzgCommitment;

    fn mul(self, rhs: Fr) -> Self::Output {
        let element = self.0.mul(rhs);
        KzgCommitment(element.into())
    }
}

impl Neg for KzgCommitment {
    type Output = Self;

    fn neg(self) -> Self::Output {
        let point = self.0;
        Self(-point)
    }
}<|MERGE_RESOLUTION|>--- conflicted
+++ resolved
@@ -7,12 +7,7 @@
 use ark_ec::{AffineRepr, CurveGroup};
 use ark_ff::{One, Zero};
 use ark_poly::{DenseUVPolynomial, Polynomial};
-<<<<<<< HEAD
-use rand::rngs::StdRng;
-use rand::{Rng, SeedableRng};
-=======
 use rand::{Rng, RngCore};
->>>>>>> f2435a22
 
 use crate::commitment::KzgCommitment;
 use crate::opening::KzgOpening;
@@ -180,19 +175,12 @@
         commitments: &[KzgCommitment],
         points: &[Fr],
         openings: &[KzgOpening],
-<<<<<<< HEAD
-=======
         rng: &mut impl RngCore,
->>>>>>> f2435a22
     ) -> bool {
         assert_eq!(commitments.len(), points.len());
         assert_eq!(openings.len(), points.len());
 
         let g1 = G1Point::generator();
-<<<<<<< HEAD
-        let mut rng = StdRng::from_entropy();
-=======
->>>>>>> f2435a22
         let mut e_1 = G1Point::zero();
         let mut e_2 = G1Point::zero();
 
