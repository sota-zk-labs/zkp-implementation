--- conflicted
+++ resolved
@@ -7,9 +7,5 @@
 
 [dependencies]
 ark-poly = "0.4.2"
-<<<<<<< HEAD
 ark-ff = "0.4.2"
-sha2 = "0.11.0-pre.3"
-=======
-ark-ff = "0.4.2"
->>>>>>> abc72178
+sha2 = "0.11.0-pre.3"