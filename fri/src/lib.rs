mod hasher;
mod merkle_tree;
mod fields;
mod fiat_shamir;
<<<<<<< HEAD
mod prover;
mod fri_layer;
=======
mod fri_layer;
mod prover;
mod verifier;
>>>>>>> db65265c
<|MERGE_RESOLUTION|>--- conflicted
+++ resolved
@@ -2,11 +2,6 @@
 mod merkle_tree;
 mod fields;
 mod fiat_shamir;
-<<<<<<< HEAD
 mod prover;
 mod fri_layer;
-=======
-mod fri_layer;
-mod prover;
-mod verifier;
->>>>>>> db65265c
+mod verifier;