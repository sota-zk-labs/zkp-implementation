<<<<<<< HEAD
mod hasher;
mod merkle_tree;
mod fields;
=======
pub fn add(left: usize, right: usize) -> usize {
    left + right
}

#[cfg(test)]
mod tests {
    use super::*;

    #[test]
    fn it_works() {
        let result = add(2, 2);
        assert_eq!(result, 4);
    }
}
>>>>>>> abc72178
<|MERGE_RESOLUTION|>--- conflicted
+++ resolved
@@ -1,20 +1,3 @@
-<<<<<<< HEAD
 mod hasher;
 mod merkle_tree;
 mod fields;
-=======
-pub fn add(left: usize, right: usize) -> usize {
-    left + right
-}
-
-#[cfg(test)]
-mod tests {
-    use super::*;
-
-    #[test]
-    fn it_works() {
-        let result = add(2, 2);
-        assert_eq!(result, 4);
-    }
-}
->>>>>>> abc72178
