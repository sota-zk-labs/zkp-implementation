--- conflicted
+++ resolved
@@ -39,7 +39,6 @@
         }
     }
 
-<<<<<<< HEAD
     /// Prover use it to send a query
     ///
     /// # Arguments
@@ -90,6 +89,21 @@
         }
         challenges
     }
+
+
+    pub fn generate_a_index(&self) -> usize {
+        // Todo: implement generate function
+        1
+    }
+
+    pub fn generate_index_list(&self, number: usize) -> Vec<usize> {
+        // Todo: implement generate function
+        let mut indexes = Vec::new();
+        for i in 0..number {
+            indexes.push(i + 1);
+        }
+        indexes
+    }
 }
 
 #[cfg(test)]
@@ -125,34 +139,5 @@
                 assert_ne!(g[i], g[j]);
             }
         }
-=======
-    pub fn generate_a_challenge(&self) -> F {
-        let challenge = F::ONE;
-        // Todo: implement generate function.
-        challenge
-    }
-    // generate challenges with data.
-    pub fn generate_challenge_list(&self, number: usize) -> Vec<F>{
-        let mut challenges = Vec::new();
-        for i in 0..number {
-            challenges.push(F::ONE);
-        }
-        // Todo: implement generate function.
-        challenges
-    }
-
-    pub fn generate_a_index(&self) -> usize {
-        // Todo: implement generate function
-        1
-    }
-
-    pub fn generate_index_list(&self, number: usize) -> Vec<usize> {
-        // Todo: implement generate function
-        let mut indexes = Vec::new();
-        for i in 0..number {
-            indexes.push(i + 1);
-        }
-        indexes
->>>>>>> 73f7771e
     }
 }